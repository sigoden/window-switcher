--- conflicted
+++ resolved
@@ -1,9 +1,4 @@
-<<<<<<< HEAD
-use crate::app::{MENU_CMD_EXIT, MENU_CMD_STARTUP, NAME, WM_MISC_TRAYICON};
-use crate::{log_info, Win32Result};
-=======
 use crate::app::{IDM_EXIT, IDM_STARTUP, NAME, WM_USER_TRAYICON};
->>>>>>> be44bb59
 
 use anyhow::{anyhow, Result};
 use windows::core::PCWSTR;
@@ -81,20 +76,11 @@
         tooltip.push(0);
         let tooltip: [u16; 128] = tooltip.try_into().unwrap();
         NOTIFYICONDATAW {
-<<<<<<< HEAD
-            cbSize: size_of::<NOTIFYICONDATAW>() as u32,
-            uID: WM_MISC_TRAYICON,
-            uFlags: NIF_ICON | NIF_MESSAGE | NIF_TIP,
-            uCallbackMessage: WM_MISC_TRAYICON,
-            hIcon: icon,
-            szTip: sz_tip,
-=======
             uID: WM_USER_TRAYICON,
             uFlags: NIF_ICON | NIF_MESSAGE | NIF_TIP,
             uCallbackMessage: WM_USER_TRAYICON,
             hIcon: hicon,
             szTip: tooltip,
->>>>>>> be44bb59
             ..Default::default()
         }
     }
