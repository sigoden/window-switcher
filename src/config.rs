--- conflicted
+++ resolved
@@ -9,27 +9,15 @@
 #[derive(Debug, Clone)]
 pub struct Config {
     pub trayicon: bool,
-<<<<<<< HEAD
-    pub hotkeys: [HotKeyConfig; 2],
-    pub blacklist: String,
-=======
     pub hotkey: HotKeyConfig,
     pub blacklist: HashSet<String>,
->>>>>>> be44bb59
 }
 
 impl Default for Config {
     fn default() -> Self {
         Self {
             trayicon: true,
-<<<<<<< HEAD
-            hotkeys: [
-                HotKeyConfig::parse("alt + `").unwrap(),
-                HotKeyConfig::parse("alt + q").unwrap(),
-            ],
-=======
             hotkey: HotKeyConfig::parse("alt + `").unwrap(),
->>>>>>> be44bb59
             blacklist: Default::default(),
         }
     }
@@ -75,30 +63,17 @@
 
 #[derive(Debug, Clone, PartialEq, Eq)]
 pub struct HotKeyConfig {
-<<<<<<< HEAD
-    pub meta: VIRTUAL_KEY,
-=======
     pub modifier: VIRTUAL_KEY,
->>>>>>> be44bb59
     pub code: u16,
 }
 
 impl HotKeyConfig {
-<<<<<<< HEAD
-    pub fn new(meta: VIRTUAL_KEY, code: u16) -> Self {
-        Self { meta, code }
-    }
-
-    pub fn modifier(&self) -> HOT_KEY_MODIFIERS {
-        match self.meta {
-=======
     pub fn new(modifier: VIRTUAL_KEY, code: u16) -> Self {
         Self { modifier, code }
     }
 
     pub fn modifier(&self) -> HOT_KEY_MODIFIERS {
         match self.modifier {
->>>>>>> be44bb59
             VK_LMENU => MOD_ALT,
             VK_LCONTROL => MOD_CONTROL,
             VK_LWIN => MOD_WIN,
@@ -112,11 +87,7 @@
         if keys.len() != 2 {
             return None;
         }
-<<<<<<< HEAD
-        let meta = match keys[0] {
-=======
         let modifier = match keys[0] {
->>>>>>> be44bb59
             "win" => VK_LWIN,
             "alt" => VK_LMENU,
             "ctrl" => VK_LCONTROL,
@@ -213,11 +184,7 @@
             "~" | "`" => 0xc0,
             _ => return None,
         };
-<<<<<<< HEAD
-        Some(Self { meta, code })
-=======
         Some(Self { modifier, code })
->>>>>>> be44bb59
     }
 }
 
