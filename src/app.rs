--- conflicted
+++ resolved
@@ -1,12 +1,4 @@
 use crate::startup::Startup;
-<<<<<<< HEAD
-use crate::switcher::{Switcher, VirtualDesktop};
-use crate::trayicon::TrayIcon;
-use crate::utils::{
-    detect_key_down, get_foreground_window, get_window_exe_name, register_hotkey, unregister_hotkey,
-};
-use crate::{log_error, log_info, Config, HotKeyConfig, Win32Error};
-=======
 use crate::switcher::Switcher;
 use crate::trayicon::TrayIcon;
 use crate::utils::{
@@ -14,7 +6,6 @@
     set_window_ptr, unregister_hotkey, CheckError,
 };
 use crate::{alert, debug, error, Config, HotKeyConfig};
->>>>>>> be44bb59
 
 use anyhow::{anyhow, Result};
 use once_cell::sync::Lazy;
@@ -24,10 +15,7 @@
 use windows::w;
 use windows::Win32::Foundation::{HWND, LPARAM, LRESULT, WPARAM};
 use windows::Win32::System::LibraryLoader::GetModuleHandleW;
-<<<<<<< HEAD
-=======
 use windows::Win32::UI::Input::KeyboardAndMouse::GetKeyState;
->>>>>>> be44bb59
 use windows::Win32::UI::WindowsAndMessaging::{
     CreateWindowExW, DefWindowProcW, DispatchMessageW, GetMessageW, PostQuitMessage,
     RegisterClassW, RegisterWindowMessageW, SendMessageW, TranslateMessage, CREATESTRUCTW,
@@ -35,19 +23,11 @@
     WM_LBUTTONUP, WM_RBUTTONUP, WNDCLASSW,
 };
 
-<<<<<<< HEAD
-pub const WM_MISC_TRAYICON: u32 = WM_USER + 1; // trayicon click
-pub const WM_MISC_KEYUP: u32 = WM_USER + 2; // hot key release
-pub const WM_MISC_WINDOW: u32 = WM_USER + 3; // foreground window change
-pub const MENU_CMD_EXIT: u32 = 1;
-pub const MENU_CMD_STARTUP: u32 = 2;
-=======
 pub const WM_USER_TRAYICON: u32 = 6000;
 pub const WM_USER_MODIFIER_KEYUP: u32 = 6001;
 pub const WM_USER_FOREGROUND_CHANGE: u32 = 6002;
 pub const IDM_EXIT: u32 = 1;
 pub const IDM_STARTUP: u32 = 2;
->>>>>>> be44bb59
 
 pub const NAME: PCWSTR = w!("Windows Switcher");
 
@@ -66,20 +46,10 @@
     hwnd: HWND,
     trayicon: Option<TrayIcon>,
     startup: Startup,
-<<<<<<< HEAD
-    hwnd: HWND,
-    msg_cb: Option<u32>,
-    has_com: bool,
-    switcher: Switcher,
-    config: Config,
-    keys_up: [bool; 2],
-    hotkeys_enable: [bool; 2],
-=======
     switcher: Switcher,
     config: Config,
     enable_hotkey: bool,
     modifier_keyup: bool,
->>>>>>> be44bb59
 }
 
 impl App {
@@ -112,104 +82,6 @@
             hwnd: HWND::default(),
             trayicon,
             startup,
-<<<<<<< HEAD
-            hwnd: HWND::default(),
-            msg_cb: None,
-            has_com,
-            switcher,
-            config: config.clone(),
-            keys_up: Default::default(),
-            hotkeys_enable: Default::default(),
-        };
-
-        let hwnd = Self::create_window(instance, name, app)?;
-
-        let empty_blacklist = config.blacklist.is_empty();
-
-        if empty_blacklist {
-            register_hotkey(hwnd, 0, &config.hotkeys[0])?;
-        }
-
-        if let Err(err) = register_hotkey(hwnd, 1, &config.hotkeys[1]) {
-            log_error!("{}", err);
-        }
-
-        let hotkeys = config.hotkeys.clone();
-        thread::spawn(move || {
-            let mut is_down_keys = [false, false];
-            let mut fg_hwnd_prev = HWND::default();
-            let watch_key = |id: usize, hotkey: &HotKeyConfig, is_down_prev: &mut bool| {
-                match (*is_down_prev, detect_key_down(hotkey.meta)) {
-                    (true, false) => {
-                        // alt key release
-                        *is_down_prev = false;
-                        unsafe { SendMessageW(hwnd, WM_MISC_KEYUP, WPARAM(id), LPARAM(0)) };
-                    }
-                    (false, true) => {
-                        *is_down_prev = true;
-                    }
-                    _ => {}
-                }
-            };
-
-            loop {
-                thread::sleep(Duration::from_millis(100));
-                if !empty_blacklist {
-                    let fg_hwnd = get_foreground_window();
-                    if fg_hwnd != fg_hwnd_prev {
-                        unsafe { SendMessageW(hwnd, WM_MISC_WINDOW, WPARAM(0), LPARAM(0)) };
-                        fg_hwnd_prev = fg_hwnd;
-                    }
-                }
-                watch_key(0, &hotkeys[0], &mut is_down_keys[0]);
-                if hotkeys[0].meta != hotkeys[1].meta {
-                    watch_key(1, &hotkeys[1], &mut is_down_keys[1]);
-                }
-            }
-        });
-
-        Self::eventloop();
-
-        App::destory(hwnd);
-
-        Ok(())
-    }
-
-    fn init_com() -> Result<()> {
-        unsafe { CoInitialize(null_mut()).map_err(|e| anyhow!("Fail to init com, {}", e)) }
-    }
-
-    fn destory(hwnd: HWND) {
-        unsafe { std::ptr::drop_in_place(get_window_ptr(hwnd) as *mut Self) }
-    }
-
-    fn get_instance() -> Result<HINSTANCE> {
-        let instance = unsafe { GetModuleHandleW(None) }
-            .ok()
-            .map_err(|e| anyhow!("Fail to get instance, {}", e))?;
-
-        debug_assert!(instance.0 != 0);
-        Ok(instance)
-    }
-
-    fn register_window_class(instance: HINSTANCE, name: PWSTR) -> Result<()> {
-        let class = WNDCLASSW {
-            hInstance: instance,
-            lpszClassName: name,
-            lpfnWndProc: Some(App::winproc),
-            ..Default::default()
-        };
-        let atom = unsafe { RegisterClassW(&class) };
-        if atom == 0 {
-            bail!("Fail to register class, {}", Win32Error::from_win32());
-        }
-        Ok(())
-    }
-
-    fn create_window(instance: HINSTANCE, name: PWSTR, app: App) -> Result<HWND> {
-        let app_ptr = Box::into_raw(Box::new(app));
-        unsafe {
-=======
             switcher,
             config: config.clone(),
             modifier_keyup: true,
@@ -219,7 +91,6 @@
         let app_ptr = Box::into_raw(Box::new(app));
 
         let hwnd = unsafe {
->>>>>>> be44bb59
             CreateWindowExW(
                 WINDOW_EX_STYLE(0),
                 PCWSTR(atom as *mut u16),
@@ -231,21 +102,13 @@
                 CW_USEDEFAULT,
                 None,
                 None,
-<<<<<<< HEAD
-                instance,
-                app_ptr as *mut _,
-=======
                 hinstance,
                 Some(app_ptr as *const _),
->>>>>>> be44bb59
             )
         }
         .check_error()
         .map_err(|err| anyhow!("Failed to create windows, {err}"))?;
 
-<<<<<<< HEAD
-    fn eventloop() {
-=======
         let hotkey = config.hotkey.clone();
         if is_empty_blacklist {
             register_hotkey(hwnd, &hotkey)?;
@@ -258,7 +121,6 @@
     }
 
     fn eventloop() -> Result<()> {
->>>>>>> be44bb59
         let mut message = MSG::default();
         loop {
             let ret = unsafe { GetMessageW(&mut message, HWND(0), 0, 0) };
@@ -297,83 +159,16 @@
 
     fn handle_message(hwnd: HWND, msg: u32, wparam: WPARAM, lparam: LPARAM) -> Result<LRESULT> {
         match msg {
-<<<<<<< HEAD
-            WM_CREATE => unsafe {
-                log_info!("Handle msg=WM_CREATE");
-                let create_struct: &mut CREATESTRUCTW = &mut *(lparam.0 as *mut _);
-                let app: &mut App = &mut *(create_struct.lpCreateParams as *mut _);
-                set_window_ptr(hwnd, app);
-                app.hwnd = hwnd;
-                if let Some(trayicon) = app.trayicon.as_mut() {
-                    trayicon.add(hwnd)?;
-                }
-                app.msg_cb = {
-                    Some(RegisterWindowMessageW(PWSTR(
-                        wchz!("TaskbarCreated").as_ptr(),
-                    )))
-                };
-            },
-            WM_HOTKEY => {
-                let hotkey_id = wparam.0;
-                log_info!("Handle msg=WM_HOTKEY, hotkey_id={}", hotkey_id);
-                let app = retrive_app(hwnd)?;
-                if hotkey_id == 0 {
-                    app.switcher.switch_window(app.keys_up[hotkey_id])?;
-                } else if hotkey_id == 1 {
-                    app.switcher.switch_app(app.keys_up[hotkey_id])?;
-                }
-                app.keys_up[hotkey_id] = false;
-            }
-            WM_MISC_TRAYICON => {
-=======
             WM_USER_TRAYICON => {
->>>>>>> be44bb59
                 let app = retrive_app(hwnd)?;
                 if let Some(trayicon) = app.trayicon.as_mut() {
                     let keycode = lparam.0 as u32;
                     if keycode == WM_LBUTTONUP || keycode == WM_RBUTTONUP {
-<<<<<<< HEAD
-                        log_info!("Handle msg=WM_MISC_TRAYICON");
-                        trayicon.popup(app.startup.is_enable)?;
-=======
                         trayicon.show(app.startup.is_enable)?;
->>>>>>> be44bb59
                     }
                 }
                 return Ok(LRESULT(0));
             }
-<<<<<<< HEAD
-            WM_MISC_KEYUP => {
-                let app = retrive_app(hwnd)?;
-                let hotkey_id = wparam.0;
-                if hotkey_id == 0 && app.config.hotkeys[0].meta == app.config.hotkeys[1].meta {
-                    app.keys_up[1] = true;
-                }
-                app.keys_up[hotkey_id] = true;
-            }
-            WM_MISC_WINDOW => {
-                let app = retrive_app(hwnd)?;
-                let hotkey_id = 0;
-                let hotkey = &app.config.hotkeys[hotkey_id];
-                let name = get_window_exe_name(get_foreground_window());
-                if !name.is_empty() {
-                    let is_black = app.config.blacklist.contains(&format!(",{name}"));
-                    match (is_black, app.hotkeys_enable[hotkey_id]) {
-                        (true, true) => {
-                            if let Err(err) = unregister_hotkey(hwnd, hotkey_id) {
-                                log_error!("{}", err);
-                            }
-                            app.hotkeys_enable[hotkey_id] = false;
-                        }
-                        (false, false) => {
-                            if let Err(err) = register_hotkey(hwnd, hotkey_id, hotkey) {
-                                log_error!("{}", err);
-                            }
-                            app.hotkeys_enable[hotkey_id] = true;
-                        }
-                        _ => {}
-                    }
-=======
             WM_USER_MODIFIER_KEYUP => {
                 let app = retrive_app(hwnd)?;
                 app.modifier_keyup = true;
@@ -396,7 +191,6 @@
                         Err(err) => error!("{err}"),
                     },
                     _ => {}
->>>>>>> be44bb59
                 }
             }
             WM_CREATE => {
@@ -447,15 +241,8 @@
 
 fn retrive_app(hwnd: HWND) -> Result<&'static mut App> {
     unsafe {
-<<<<<<< HEAD
-        let ptr = get_window_ptr(hwnd);
-        if ptr == 0 {
-            bail!("Fail to retrieve app from window ptr");
-        }
-=======
         let ptr = check_error(|| get_window_ptr(hwnd))
             .map_err(|err| anyhow!("Failed to get window ptr, {err}"))?;
->>>>>>> be44bb59
         let tx: &mut App = &mut *(ptr as *mut _);
         Ok(tx)
     }
